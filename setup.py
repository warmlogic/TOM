--- conflicted
+++ resolved
@@ -25,8 +25,4 @@
         'Topic :: Scientific/Engineering',
         'Topic :: Text Processing'
     ])
-<<<<<<< HEAD
-=======
 
-https://pypi.python.org/packages/source/t/tom_lib/tom_lib-%s.tar.gz
->>>>>>> 8bb26129
