--- conflicted
+++ resolved
@@ -27,15 +27,10 @@
 
 # Estimate the optimal number of topics
 viz = Visualization(topic_model)
-<<<<<<< HEAD
-viz.plot_greene_metric(min_num_topics=10, max_num_topics=12, tao=2, step=1,
+viz.plot_greene_metric(min_num_topics=10, max_num_topics=30, tao=10, step=1,
                        top_n_words=10, file_path='output/greene.png')
-viz.plot_arun_metric(min_num_topics=10, max_num_topics=30,
-                     iterations=5, file_path='output/arun.png')
-=======
-# viz.plot_greene_metric(min_num_topics=10, max_num_topics=30, tao=10, step=1, top_n_words=10, file_path='output/greene.png')
-viz.plot_arun_metric(min_num_topics=5, max_num_topics=50, iterations=1, file_path='output/arun.png')
->>>>>>> d4215044
+# viz.plot_arun_metric(min_num_topics=10, max_num_topics=30,
+#                      iterations=5, file_path='output/arun.png')
 
 # Infer topics
 topic_model.infer_topics(num_topics=20)
